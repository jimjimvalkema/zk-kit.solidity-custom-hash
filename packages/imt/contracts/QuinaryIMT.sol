// SPDX-License-Identifier: MIT
pragma solidity ^0.8.4;

import {InternalQuinaryIMT, QuinaryIMTData} from "./InternalQuinaryIMT.sol";
<<<<<<< HEAD
import {PoseidonT6} from "poseidon-solidity/PoseidonT6.sol";
import {SNARK_SCALAR_FIELD} from "./Constants.sol";
error ValueGreaterThanSnarkScalarField();
=======
import {SNARK_SCALAR_FIELD} from "./Constants.sol";
>>>>>>> d1528b52

library QuinaryIMT {
    using InternalQuinaryIMT for *;
    address internal constant hasher = 0x666333F371685334CdD69bdDdaFBABc87CE7c7Db;

    function hasher(uint256[5] memory inputs) internal pure returns (uint256) {
        if (
            inputs[0] >= SNARK_SCALAR_FIELD ||
            inputs[1] >= SNARK_SCALAR_FIELD ||
            inputs[2] >= SNARK_SCALAR_FIELD ||
            inputs[3] >= SNARK_SCALAR_FIELD ||
            inputs[4] >= SNARK_SCALAR_FIELD
        ) {
            revert ValueGreaterThanSnarkScalarField();
        }
        return PoseidonT6.hash(inputs);
    }

    function hasherUnsafe(uint256[5] memory inputs) internal pure returns (uint256) {
        return PoseidonT6.hash(inputs);
    }

    function init(QuinaryIMTData storage self, uint256 depth, uint256 zero) public {
<<<<<<< HEAD
        if (zero >= SNARK_SCALAR_FIELD) {
            revert ValueGreaterThanSnarkScalarField();
        }
        InternalQuinaryIMT._init(self, depth, zero, hasherUnsafe);
    }

    function insert(QuinaryIMTData storage self, uint256 leaf) public {
        if (leaf >= SNARK_SCALAR_FIELD) {
            revert ValueGreaterThanSnarkScalarField();
        }
        InternalQuinaryIMT._insert(self, leaf, hasherUnsafe);
=======
        InternalQuinaryIMT._init(self, depth, zero, hasher, SNARK_SCALAR_FIELD);
    }

    function insert(QuinaryIMTData storage self, uint256 leaf) public {
        InternalQuinaryIMT._insert(self, leaf, hasher, SNARK_SCALAR_FIELD);
>>>>>>> d1528b52
    }

    function update(
        QuinaryIMTData storage self,
        uint256 leaf,
        uint256 newLeaf,
        uint256[4][] calldata proofSiblings,
        uint8[] calldata proofPathIndices
    ) public {
<<<<<<< HEAD
        if (leaf >= SNARK_SCALAR_FIELD || newLeaf >= SNARK_SCALAR_FIELD) {
            revert ValueGreaterThanSnarkScalarField();
        }
        InternalQuinaryIMT._update(self, leaf, newLeaf, proofSiblings, proofPathIndices, hasher);
=======
        InternalQuinaryIMT._update(self, leaf, newLeaf, proofSiblings, proofPathIndices, hasher, SNARK_SCALAR_FIELD);
>>>>>>> d1528b52
    }

    function remove(
        QuinaryIMTData storage self,
        uint256 leaf,
        uint256[4][] calldata proofSiblings,
        uint8[] calldata proofPathIndices
    ) public {
<<<<<<< HEAD
        if (leaf >= SNARK_SCALAR_FIELD) {
            revert ValueGreaterThanSnarkScalarField();
        }
        InternalQuinaryIMT._remove(self, leaf, proofSiblings, proofPathIndices, hasher);
=======
        InternalQuinaryIMT._remove(self, leaf, proofSiblings, proofPathIndices, hasher, SNARK_SCALAR_FIELD);
>>>>>>> d1528b52
    }

    function verify(
        QuinaryIMTData storage self,
        uint256 leaf,
        uint256[4][] calldata proofSiblings,
        uint8[] calldata proofPathIndices
    ) private view returns (bool) {
<<<<<<< HEAD
        if (leaf >= SNARK_SCALAR_FIELD) {
            revert ValueGreaterThanSnarkScalarField();
        }
        return InternalQuinaryIMT._verify(self, leaf, proofSiblings, proofPathIndices, hasher);
=======
        return InternalQuinaryIMT._verify(self, leaf, proofSiblings, proofPathIndices, hasher, SNARK_SCALAR_FIELD);
>>>>>>> d1528b52
    }
}<|MERGE_RESOLUTION|>--- conflicted
+++ resolved
@@ -2,55 +2,18 @@
 pragma solidity ^0.8.4;
 
 import {InternalQuinaryIMT, QuinaryIMTData} from "./InternalQuinaryIMT.sol";
-<<<<<<< HEAD
-import {PoseidonT6} from "poseidon-solidity/PoseidonT6.sol";
 import {SNARK_SCALAR_FIELD} from "./Constants.sol";
-error ValueGreaterThanSnarkScalarField();
-=======
-import {SNARK_SCALAR_FIELD} from "./Constants.sol";
->>>>>>> d1528b52
 
 library QuinaryIMT {
     using InternalQuinaryIMT for *;
     address internal constant hasher = 0x666333F371685334CdD69bdDdaFBABc87CE7c7Db;
 
-    function hasher(uint256[5] memory inputs) internal pure returns (uint256) {
-        if (
-            inputs[0] >= SNARK_SCALAR_FIELD ||
-            inputs[1] >= SNARK_SCALAR_FIELD ||
-            inputs[2] >= SNARK_SCALAR_FIELD ||
-            inputs[3] >= SNARK_SCALAR_FIELD ||
-            inputs[4] >= SNARK_SCALAR_FIELD
-        ) {
-            revert ValueGreaterThanSnarkScalarField();
-        }
-        return PoseidonT6.hash(inputs);
-    }
-
-    function hasherUnsafe(uint256[5] memory inputs) internal pure returns (uint256) {
-        return PoseidonT6.hash(inputs);
-    }
-
     function init(QuinaryIMTData storage self, uint256 depth, uint256 zero) public {
-<<<<<<< HEAD
-        if (zero >= SNARK_SCALAR_FIELD) {
-            revert ValueGreaterThanSnarkScalarField();
-        }
-        InternalQuinaryIMT._init(self, depth, zero, hasherUnsafe);
-    }
-
-    function insert(QuinaryIMTData storage self, uint256 leaf) public {
-        if (leaf >= SNARK_SCALAR_FIELD) {
-            revert ValueGreaterThanSnarkScalarField();
-        }
-        InternalQuinaryIMT._insert(self, leaf, hasherUnsafe);
-=======
         InternalQuinaryIMT._init(self, depth, zero, hasher, SNARK_SCALAR_FIELD);
     }
 
     function insert(QuinaryIMTData storage self, uint256 leaf) public {
         InternalQuinaryIMT._insert(self, leaf, hasher, SNARK_SCALAR_FIELD);
->>>>>>> d1528b52
     }
 
     function update(
@@ -60,14 +23,7 @@
         uint256[4][] calldata proofSiblings,
         uint8[] calldata proofPathIndices
     ) public {
-<<<<<<< HEAD
-        if (leaf >= SNARK_SCALAR_FIELD || newLeaf >= SNARK_SCALAR_FIELD) {
-            revert ValueGreaterThanSnarkScalarField();
-        }
-        InternalQuinaryIMT._update(self, leaf, newLeaf, proofSiblings, proofPathIndices, hasher);
-=======
         InternalQuinaryIMT._update(self, leaf, newLeaf, proofSiblings, proofPathIndices, hasher, SNARK_SCALAR_FIELD);
->>>>>>> d1528b52
     }
 
     function remove(
@@ -76,14 +32,7 @@
         uint256[4][] calldata proofSiblings,
         uint8[] calldata proofPathIndices
     ) public {
-<<<<<<< HEAD
-        if (leaf >= SNARK_SCALAR_FIELD) {
-            revert ValueGreaterThanSnarkScalarField();
-        }
-        InternalQuinaryIMT._remove(self, leaf, proofSiblings, proofPathIndices, hasher);
-=======
         InternalQuinaryIMT._remove(self, leaf, proofSiblings, proofPathIndices, hasher, SNARK_SCALAR_FIELD);
->>>>>>> d1528b52
     }
 
     function verify(
@@ -92,13 +41,6 @@
         uint256[4][] calldata proofSiblings,
         uint8[] calldata proofPathIndices
     ) private view returns (bool) {
-<<<<<<< HEAD
-        if (leaf >= SNARK_SCALAR_FIELD) {
-            revert ValueGreaterThanSnarkScalarField();
-        }
-        return InternalQuinaryIMT._verify(self, leaf, proofSiblings, proofPathIndices, hasher);
-=======
         return InternalQuinaryIMT._verify(self, leaf, proofSiblings, proofPathIndices, hasher, SNARK_SCALAR_FIELD);
->>>>>>> d1528b52
     }
 }