// SPDX-License-Identifier: MIT
pragma solidity ^0.8.4;
import {InternalBinaryIMT, BinaryIMTData} from "./InternalBinaryIMT.sol";
<<<<<<< HEAD
import {PoseidonT3} from "poseidon-solidity/PoseidonT3.sol";
import {SNARK_SCALAR_FIELD} from "./Constants.sol";

error ValueGreaterThanSnarkScalarField();
=======
import {SNARK_SCALAR_FIELD, MAX_DEPTH} from "./Constants.sol";
>>>>>>> d1528b52
error WrongDefaultZeroIndex();

library BinaryIMT {
    using InternalBinaryIMT for *;

    uint256 internal constant Z_0 = 0;
    uint256 internal constant Z_1 = 14744269619966411208579211824598458697587494354926760081771325075741142829156;
    uint256 internal constant Z_2 = 7423237065226347324353380772367382631490014989348495481811164164159255474657;
    uint256 internal constant Z_3 = 11286972368698509976183087595462810875513684078608517520839298933882497716792;
    uint256 internal constant Z_4 = 3607627140608796879659380071776844901612302623152076817094415224584923813162;
    uint256 internal constant Z_5 = 19712377064642672829441595136074946683621277828620209496774504837737984048981;
    uint256 internal constant Z_6 = 20775607673010627194014556968476266066927294572720319469184847051418138353016;
    uint256 internal constant Z_7 = 3396914609616007258851405644437304192397291162432396347162513310381425243293;
    uint256 internal constant Z_8 = 21551820661461729022865262380882070649935529853313286572328683688269863701601;
    uint256 internal constant Z_9 = 6573136701248752079028194407151022595060682063033565181951145966236778420039;
    uint256 internal constant Z_10 = 12413880268183407374852357075976609371175688755676981206018884971008854919922;
    uint256 internal constant Z_11 = 14271763308400718165336499097156975241954733520325982997864342600795471836726;
    uint256 internal constant Z_12 = 20066985985293572387227381049700832219069292839614107140851619262827735677018;
    uint256 internal constant Z_13 = 9394776414966240069580838672673694685292165040808226440647796406499139370960;
    uint256 internal constant Z_14 = 11331146992410411304059858900317123658895005918277453009197229807340014528524;
    uint256 internal constant Z_15 = 15819538789928229930262697811477882737253464456578333862691129291651619515538;
    uint256 internal constant Z_16 = 19217088683336594659449020493828377907203207941212636669271704950158751593251;
    uint256 internal constant Z_17 = 21035245323335827719745544373081896983162834604456827698288649288827293579666;
    uint256 internal constant Z_18 = 6939770416153240137322503476966641397417391950902474480970945462551409848591;
    uint256 internal constant Z_19 = 10941962436777715901943463195175331263348098796018438960955633645115732864202;
    uint256 internal constant Z_20 = 15019797232609675441998260052101280400536945603062888308240081994073687793470;
    uint256 internal constant Z_21 = 11702828337982203149177882813338547876343922920234831094975924378932809409969;
    uint256 internal constant Z_22 = 11217067736778784455593535811108456786943573747466706329920902520905755780395;
    uint256 internal constant Z_23 = 16072238744996205792852194127671441602062027943016727953216607508365787157389;
    uint256 internal constant Z_24 = 17681057402012993898104192736393849603097507831571622013521167331642182653248;
    uint256 internal constant Z_25 = 21694045479371014653083846597424257852691458318143380497809004364947786214945;
    uint256 internal constant Z_26 = 8163447297445169709687354538480474434591144168767135863541048304198280615192;
    uint256 internal constant Z_27 = 14081762237856300239452543304351251708585712948734528663957353575674639038357;
    uint256 internal constant Z_28 = 16619959921569409661790279042024627172199214148318086837362003702249041851090;
    uint256 internal constant Z_29 = 7022159125197495734384997711896547675021391130223237843255817587255104160365;
    uint256 internal constant Z_30 = 4114686047564160449611603615418567457008101555090703535405891656262658644463;
    uint256 internal constant Z_31 = 12549363297364877722388257367377629555213421373705596078299904496781819142130;
    uint256 internal constant Z_32 = 21443572485391568159800782191812935835534334817699172242223315142338162256601;

    function _defaultZero(uint256 index) internal pure returns (uint256) {
        if (index == 0) return Z_0;
        if (index == 1) return Z_1;
        if (index == 2) return Z_2;
        if (index == 3) return Z_3;
        if (index == 4) return Z_4;
        if (index == 5) return Z_5;
        if (index == 6) return Z_6;
        if (index == 7) return Z_7;
        if (index == 8) return Z_8;
        if (index == 9) return Z_9;
        if (index == 10) return Z_10;
        if (index == 11) return Z_11;
        if (index == 12) return Z_12;
        if (index == 13) return Z_13;
        if (index == 14) return Z_14;
        if (index == 15) return Z_15;
        if (index == 16) return Z_16;
        if (index == 17) return Z_17;
        if (index == 18) return Z_18;
        if (index == 19) return Z_19;
        if (index == 20) return Z_20;
        if (index == 21) return Z_21;
        if (index == 22) return Z_22;
        if (index == 23) return Z_23;
        if (index == 24) return Z_24;
        if (index == 25) return Z_25;
        if (index == 26) return Z_26;
        if (index == 27) return Z_27;
        if (index == 28) return Z_28;
        if (index == 29) return Z_29;
        if (index == 30) return Z_30;
        if (index == 31) return Z_31;
        if (index == 32) return Z_32;
        revert WrongDefaultZeroIndex();
    }

<<<<<<< HEAD
    function hasher(uint256[2] memory inputs) internal pure returns (uint256) {
        if (inputs[0] >= SNARK_SCALAR_FIELD || inputs[1] >= SNARK_SCALAR_FIELD) {
            revert ValueGreaterThanSnarkScalarField();
        }
        return PoseidonT3.hash(inputs);
    }

    function hasherUnsafe(uint256[2] memory inputs) internal pure returns (uint256) {
        return PoseidonT3.hash(inputs);
    }
=======
    address internal constant hasher = 0x3333333C0A88F9BE4fd23ed0536F9B6c427e3B93;
>>>>>>> d1528b52

    function defaultZero(uint256 index) public pure returns (uint256) {
        return _defaultZero(index);
    }

    function init(BinaryIMTData storage self, uint256 depth, uint256 zero) public {
<<<<<<< HEAD
        if (zero >= SNARK_SCALAR_FIELD) {
            revert ValueGreaterThanSnarkScalarField();
        }
        InternalBinaryIMT._init(self, depth, zero, hasherUnsafe);
=======
        InternalBinaryIMT._init(self, depth, zero, hasher, SNARK_SCALAR_FIELD);
>>>>>>> d1528b52
    }

    function initWithDefaultZeroes(BinaryIMTData storage self, uint256 depth) public {
        InternalBinaryIMT._initWithDefaultZeroes(self, depth, _defaultZero);
    }

    function insert(BinaryIMTData storage self, uint256 leaf) public returns (uint256) {
<<<<<<< HEAD
        if (leaf >= SNARK_SCALAR_FIELD) {
            revert ValueGreaterThanSnarkScalarField();
        }
        return InternalBinaryIMT._insert(self, leaf, hasherUnsafe, _defaultZero);
=======
        return InternalBinaryIMT._insert(self, leaf, hasher, _defaultZero, SNARK_SCALAR_FIELD);
>>>>>>> d1528b52
    }

    function update(
        BinaryIMTData storage self,
        uint256 leaf,
        uint256 newLeaf,
        uint256[] calldata proofSiblings,
        uint8[] calldata proofPathIndices
    ) public {
<<<<<<< HEAD
        if (leaf >= SNARK_SCALAR_FIELD || newLeaf >= SNARK_SCALAR_FIELD) {
            revert ValueGreaterThanSnarkScalarField();
        }
        InternalBinaryIMT._update(self, leaf, newLeaf, proofSiblings, proofPathIndices, hasher);
=======
        InternalBinaryIMT._update(self, leaf, newLeaf, proofSiblings, proofPathIndices, hasher, SNARK_SCALAR_FIELD);
>>>>>>> d1528b52
    }

    function remove(
        BinaryIMTData storage self,
        uint256 leaf,
        uint256[] calldata proofSiblings,
        uint8[] calldata proofPathIndices
    ) public {
<<<<<<< HEAD
        if (leaf >= SNARK_SCALAR_FIELD) {
            revert ValueGreaterThanSnarkScalarField();
        }
        InternalBinaryIMT._remove(self, leaf, proofSiblings, proofPathIndices, hasher, Z_0);
=======
        InternalBinaryIMT._remove(
            self,
            leaf,
            proofSiblings,
            proofPathIndices,
            hasher,
            _defaultZero(0),
            SNARK_SCALAR_FIELD
        );
>>>>>>> d1528b52
    }
}<|MERGE_RESOLUTION|>--- conflicted
+++ resolved
@@ -1,14 +1,7 @@
 // SPDX-License-Identifier: MIT
 pragma solidity ^0.8.4;
 import {InternalBinaryIMT, BinaryIMTData} from "./InternalBinaryIMT.sol";
-<<<<<<< HEAD
-import {PoseidonT3} from "poseidon-solidity/PoseidonT3.sol";
-import {SNARK_SCALAR_FIELD} from "./Constants.sol";
-
-error ValueGreaterThanSnarkScalarField();
-=======
 import {SNARK_SCALAR_FIELD, MAX_DEPTH} from "./Constants.sol";
->>>>>>> d1528b52
 error WrongDefaultZeroIndex();
 
 library BinaryIMT {
@@ -85,34 +78,14 @@
         revert WrongDefaultZeroIndex();
     }
 
-<<<<<<< HEAD
-    function hasher(uint256[2] memory inputs) internal pure returns (uint256) {
-        if (inputs[0] >= SNARK_SCALAR_FIELD || inputs[1] >= SNARK_SCALAR_FIELD) {
-            revert ValueGreaterThanSnarkScalarField();
-        }
-        return PoseidonT3.hash(inputs);
-    }
-
-    function hasherUnsafe(uint256[2] memory inputs) internal pure returns (uint256) {
-        return PoseidonT3.hash(inputs);
-    }
-=======
     address internal constant hasher = 0x3333333C0A88F9BE4fd23ed0536F9B6c427e3B93;
->>>>>>> d1528b52
 
     function defaultZero(uint256 index) public pure returns (uint256) {
         return _defaultZero(index);
     }
 
     function init(BinaryIMTData storage self, uint256 depth, uint256 zero) public {
-<<<<<<< HEAD
-        if (zero >= SNARK_SCALAR_FIELD) {
-            revert ValueGreaterThanSnarkScalarField();
-        }
-        InternalBinaryIMT._init(self, depth, zero, hasherUnsafe);
-=======
         InternalBinaryIMT._init(self, depth, zero, hasher, SNARK_SCALAR_FIELD);
->>>>>>> d1528b52
     }
 
     function initWithDefaultZeroes(BinaryIMTData storage self, uint256 depth) public {
@@ -120,14 +93,7 @@
     }
 
     function insert(BinaryIMTData storage self, uint256 leaf) public returns (uint256) {
-<<<<<<< HEAD
-        if (leaf >= SNARK_SCALAR_FIELD) {
-            revert ValueGreaterThanSnarkScalarField();
-        }
-        return InternalBinaryIMT._insert(self, leaf, hasherUnsafe, _defaultZero);
-=======
         return InternalBinaryIMT._insert(self, leaf, hasher, _defaultZero, SNARK_SCALAR_FIELD);
->>>>>>> d1528b52
     }
 
     function update(
@@ -137,14 +103,7 @@
         uint256[] calldata proofSiblings,
         uint8[] calldata proofPathIndices
     ) public {
-<<<<<<< HEAD
-        if (leaf >= SNARK_SCALAR_FIELD || newLeaf >= SNARK_SCALAR_FIELD) {
-            revert ValueGreaterThanSnarkScalarField();
-        }
-        InternalBinaryIMT._update(self, leaf, newLeaf, proofSiblings, proofPathIndices, hasher);
-=======
         InternalBinaryIMT._update(self, leaf, newLeaf, proofSiblings, proofPathIndices, hasher, SNARK_SCALAR_FIELD);
->>>>>>> d1528b52
     }
 
     function remove(
@@ -153,12 +112,6 @@
         uint256[] calldata proofSiblings,
         uint8[] calldata proofPathIndices
     ) public {
-<<<<<<< HEAD
-        if (leaf >= SNARK_SCALAR_FIELD) {
-            revert ValueGreaterThanSnarkScalarField();
-        }
-        InternalBinaryIMT._remove(self, leaf, proofSiblings, proofPathIndices, hasher, Z_0);
-=======
         InternalBinaryIMT._remove(
             self,
             leaf,
@@ -168,6 +121,5 @@
             _defaultZero(0),
             SNARK_SCALAR_FIELD
         );
->>>>>>> d1528b52
     }
 }