// SPDX-License-Identifier: MIT
pragma solidity ^0.8.4;

import {MAX_DEPTH} from "./Constants.sol";

// Each incremental tree has certain properties and data that will
// be used to add new leaves.
struct QuinaryIMTData {
    uint256 depth; // Depth of the tree (levels - 1).
    uint256 root; // Root hash of the tree.
    uint256 numberOfLeaves; // Number of leaves of the tree.
    mapping(uint256 => uint256) zeroes; // Zero hashes used for empty nodes (level -> zero hash).
    // The nodes of the subtrees used in the last addition of a leaf (level -> [nodes]).
    mapping(uint256 => uint256[5]) lastSubtrees; // Caching these values is essential to efficient appends.
}

error DepthNotSupported();
error TreeIsFull();
error NewLeafCannotEqualOldLeaf();
error LeafDoesNotExist();
error LeafIndexOutOfRange();
error WrongMerkleProofPath();

interface IHasher {
    function hash(uint256[5] memory) external view returns (uint256);
}

/// @title Incremental quinary Merkle tree.
/// @dev The incremental tree allows to calculate the root hash each time a leaf is added, ensuring
/// the integrity of the tree.
library InternalQuinaryIMT {
    /// @dev Initializes a tree.
    /// @param self: Tree data.
    /// @param depth: Depth of the tree.
    /// @param zero: Zero value to be used.
    function _init(
        QuinaryIMTData storage self,
        uint256 depth,
        uint256 zero,
<<<<<<< HEAD
        function(uint256[5] memory) pure returns (uint256) hasher
    ) internal {
        if (depth <= 0 || depth > MAX_DEPTH) {
=======
        address hasher,
        uint256 hasherLimit
    ) internal {
        if (zero >= hasherLimit) {
            revert ValueGreaterThanSnarkScalarField();
        } else if (depth <= 0 || depth > MAX_DEPTH) {
>>>>>>> d1528b52
            revert DepthNotSupported();
        }

        self.depth = depth;

        for (uint8 i = 0; i < depth; ) {
            self.zeroes[i] = zero;
            uint256[5] memory zeroChildren;

            for (uint8 j = 0; j < 5; ) {
                zeroChildren[j] = zero;
                unchecked {
                    ++j;
                }
            }

<<<<<<< HEAD
            zero = hasher(zeroChildren);
=======
            zero = IHasher(hasher).hash(zeroChildren);
>>>>>>> d1528b52

            unchecked {
                ++i;
            }
        }

        self.root = zero;
    }

    /// @dev Inserts a leaf in the tree.
    /// @param self: Tree data.
    /// @param leaf: Leaf to be inserted.
<<<<<<< HEAD
    function _insert(
        QuinaryIMTData storage self,
        uint256 leaf,
        function(uint256[5] memory) pure returns (uint256) hasher
    ) internal {
        uint256 depth = self.depth;

        if (self.numberOfLeaves >= 5 ** depth) {
=======
    function _insert(QuinaryIMTData storage self, uint256 leaf, address hasher, uint256 hasherLimit) internal {
        uint256 depth = self.depth;

        if (leaf >= hasherLimit) {
            revert ValueGreaterThanSnarkScalarField();
        } else if (self.numberOfLeaves >= 5 ** depth) {
>>>>>>> d1528b52
            revert TreeIsFull();
        }

        uint256 index = self.numberOfLeaves;
        uint256 hash = leaf;

        for (uint8 i = 0; i < depth; ) {
            uint8 position = uint8(index % 5);

            self.lastSubtrees[i][position] = hash;

            if (position == 0) {
                for (uint8 j = 1; j < 5; ) {
                    self.lastSubtrees[i][j] = self.zeroes[i];
                    unchecked {
                        ++j;
                    }
                }
            }

<<<<<<< HEAD
            hash = hasher(self.lastSubtrees[i]);
=======
            hash = IHasher(hasher).hash(self.lastSubtrees[i]);
>>>>>>> d1528b52
            index /= 5;

            unchecked {
                ++i;
            }
        }

        self.root = hash;
        self.numberOfLeaves += 1;
    }

    /// @dev Updates a leaf in the tree.
    /// @param self: Tree data.
    /// @param leaf: Leaf to be updated.
    /// @param newLeaf: New leaf.
    /// @param proofSiblings: Array of the sibling nodes of the proof of membership.
    /// @param proofPathIndices: Path of the proof of membership.
    function _update(
        QuinaryIMTData storage self,
        uint256 leaf,
        uint256 newLeaf,
        uint256[4][] calldata proofSiblings,
        uint8[] calldata proofPathIndices,
<<<<<<< HEAD
        function(uint256[5] memory) pure returns (uint256) hasher
    ) internal {
        if (newLeaf == leaf) {
            revert NewLeafCannotEqualOldLeaf();
        } else if (!_verify(self, leaf, proofSiblings, proofPathIndices, hasher)) {
=======
        address hasher,
        uint256 hasherLimit
    ) internal {
        if (newLeaf == leaf) {
            revert NewLeafCannotEqualOldLeaf();
        } else if (newLeaf >= hasherLimit) {
            revert ValueGreaterThanSnarkScalarField();
        } else if (!_verify(self, leaf, proofSiblings, proofPathIndices, hasher, hasherLimit)) {
>>>>>>> d1528b52
            revert LeafDoesNotExist();
        }

        uint256 depth = self.depth;
        uint256 hash = newLeaf;
        uint256 updateIndex;

        for (uint8 i = 0; i < depth; ) {
            uint256[5] memory nodes;
            updateIndex += proofPathIndices[i] * 5 ** i;

            for (uint8 j = 0; j < 5; ) {
                if (j < proofPathIndices[i]) {
                    nodes[j] = proofSiblings[i][j];
                } else if (j == proofPathIndices[i]) {
                    nodes[j] = hash;
                } else {
                    nodes[j] = proofSiblings[i][j - 1];
                }
                unchecked {
                    ++j;
                }
            }

            if (nodes[0] == self.lastSubtrees[i][0] || nodes[4] == self.lastSubtrees[i][4]) {
                self.lastSubtrees[i][proofPathIndices[i]] = hash;
            }

<<<<<<< HEAD
            hash = hasher(nodes);
=======
            hash = IHasher(hasher).hash(nodes);
>>>>>>> d1528b52

            unchecked {
                ++i;
            }
        }

        if (updateIndex >= self.numberOfLeaves) {
            revert LeafIndexOutOfRange();
        }

        self.root = hash;
    }

    /// @dev Removes a leaf from the tree.
    /// @param self: Tree data.
    /// @param leaf: Leaf to be removed.
    /// @param proofSiblings: Array of the sibling nodes of the proof of membership.
    /// @param proofPathIndices: Path of the proof of membership.
    function _remove(
        QuinaryIMTData storage self,
        uint256 leaf,
        uint256[4][] calldata proofSiblings,
        uint8[] calldata proofPathIndices,
<<<<<<< HEAD
        function(uint256[5] memory) pure returns (uint256) hasher
    ) internal {
        _update(self, leaf, self.zeroes[0], proofSiblings, proofPathIndices, hasher);
=======
        address hasher,
        uint256 hasherLimit
    ) internal {
        _update(self, leaf, self.zeroes[0], proofSiblings, proofPathIndices, hasher, hasherLimit);
>>>>>>> d1528b52
    }

    /// @dev Verify if the path is correct and the leaf is part of the tree.
    /// @param self: Tree data.
    /// @param leaf: Leaf to be removed.
    /// @param proofSiblings: Array of the sibling nodes of the proof of membership.
    /// @param proofPathIndices: Path of the proof of membership.
    /// @return True or false.
    function _verify(
        QuinaryIMTData storage self,
        uint256 leaf,
        uint256[4][] calldata proofSiblings,
        uint8[] calldata proofPathIndices,
<<<<<<< HEAD
        function(uint256[5] memory) pure returns (uint256) hasher
    ) internal view returns (bool) {
        uint256 depth = self.depth;

        if (proofPathIndices.length != depth || proofSiblings.length != depth) {
=======
        address hasher,
        uint256 hasherLimit
    ) internal view returns (bool) {
        uint256 depth = self.depth;

        if (leaf >= hasherLimit) {
            revert ValueGreaterThanSnarkScalarField();
        } else if (proofPathIndices.length != depth || proofSiblings.length != depth) {
>>>>>>> d1528b52
            revert WrongMerkleProofPath();
        }

        uint256 hash = leaf;

        for (uint8 i = 0; i < depth; ) {
            uint256[5] memory nodes;

            if (proofPathIndices[i] < 0 || proofPathIndices[i] >= 5) {
                revert WrongMerkleProofPath();
            }

            for (uint8 j = 0; j < 5; ) {
                if (j < proofPathIndices[i]) {
<<<<<<< HEAD
                    // require(
                    //     proofSiblings[i][j] < SNARK_SCALAR_FIELD,
                    //     "QuinaryIMT: sibling node must be < SNARK_SCALAR_FIELD"
                    // );
=======
                    require(proofSiblings[i][j] < hasherLimit, "QuinaryIMT: sibling node must be < hasherLimit");
>>>>>>> d1528b52

                    nodes[j] = proofSiblings[i][j];
                } else if (j == proofPathIndices[i]) {
                    nodes[j] = hash;
                } else {
<<<<<<< HEAD
                    // require(
                    //     proofSiblings[i][j - 1] < SNARK_SCALAR_FIELD,
                    //     "QuinaryIMT: sibling node must be < SNARK_SCALAR_FIELD"
                    // );
=======
                    require(proofSiblings[i][j - 1] < hasherLimit, "QuinaryIMT: sibling node must be < hasherLimit");
>>>>>>> d1528b52

                    nodes[j] = proofSiblings[i][j - 1];
                }

                unchecked {
                    ++j;
                }
            }

<<<<<<< HEAD
            hash = hasher(nodes);
=======
            hash = IHasher(hasher).hash(nodes);
>>>>>>> d1528b52

            unchecked {
                ++i;
            }
        }

        return hash == self.root;
    }
}<|MERGE_RESOLUTION|>--- conflicted
+++ resolved
@@ -14,6 +14,7 @@
     mapping(uint256 => uint256[5]) lastSubtrees; // Caching these values is essential to efficient appends.
 }
 
+error ValueGreaterThanSnarkScalarField();
 error DepthNotSupported();
 error TreeIsFull();
 error NewLeafCannotEqualOldLeaf();
@@ -37,18 +38,12 @@
         QuinaryIMTData storage self,
         uint256 depth,
         uint256 zero,
-<<<<<<< HEAD
-        function(uint256[5] memory) pure returns (uint256) hasher
-    ) internal {
-        if (depth <= 0 || depth > MAX_DEPTH) {
-=======
         address hasher,
         uint256 hasherLimit
     ) internal {
         if (zero >= hasherLimit) {
             revert ValueGreaterThanSnarkScalarField();
         } else if (depth <= 0 || depth > MAX_DEPTH) {
->>>>>>> d1528b52
             revert DepthNotSupported();
         }
 
@@ -65,11 +60,7 @@
                 }
             }
 
-<<<<<<< HEAD
-            zero = hasher(zeroChildren);
-=======
             zero = IHasher(hasher).hash(zeroChildren);
->>>>>>> d1528b52
 
             unchecked {
                 ++i;
@@ -82,23 +73,12 @@
     /// @dev Inserts a leaf in the tree.
     /// @param self: Tree data.
     /// @param leaf: Leaf to be inserted.
-<<<<<<< HEAD
-    function _insert(
-        QuinaryIMTData storage self,
-        uint256 leaf,
-        function(uint256[5] memory) pure returns (uint256) hasher
-    ) internal {
-        uint256 depth = self.depth;
-
-        if (self.numberOfLeaves >= 5 ** depth) {
-=======
     function _insert(QuinaryIMTData storage self, uint256 leaf, address hasher, uint256 hasherLimit) internal {
         uint256 depth = self.depth;
 
         if (leaf >= hasherLimit) {
             revert ValueGreaterThanSnarkScalarField();
         } else if (self.numberOfLeaves >= 5 ** depth) {
->>>>>>> d1528b52
             revert TreeIsFull();
         }
 
@@ -119,11 +99,7 @@
                 }
             }
 
-<<<<<<< HEAD
-            hash = hasher(self.lastSubtrees[i]);
-=======
             hash = IHasher(hasher).hash(self.lastSubtrees[i]);
->>>>>>> d1528b52
             index /= 5;
 
             unchecked {
@@ -147,13 +123,6 @@
         uint256 newLeaf,
         uint256[4][] calldata proofSiblings,
         uint8[] calldata proofPathIndices,
-<<<<<<< HEAD
-        function(uint256[5] memory) pure returns (uint256) hasher
-    ) internal {
-        if (newLeaf == leaf) {
-            revert NewLeafCannotEqualOldLeaf();
-        } else if (!_verify(self, leaf, proofSiblings, proofPathIndices, hasher)) {
-=======
         address hasher,
         uint256 hasherLimit
     ) internal {
@@ -162,7 +131,6 @@
         } else if (newLeaf >= hasherLimit) {
             revert ValueGreaterThanSnarkScalarField();
         } else if (!_verify(self, leaf, proofSiblings, proofPathIndices, hasher, hasherLimit)) {
->>>>>>> d1528b52
             revert LeafDoesNotExist();
         }
 
@@ -191,11 +159,7 @@
                 self.lastSubtrees[i][proofPathIndices[i]] = hash;
             }
 
-<<<<<<< HEAD
-            hash = hasher(nodes);
-=======
             hash = IHasher(hasher).hash(nodes);
->>>>>>> d1528b52
 
             unchecked {
                 ++i;
@@ -219,16 +183,10 @@
         uint256 leaf,
         uint256[4][] calldata proofSiblings,
         uint8[] calldata proofPathIndices,
-<<<<<<< HEAD
-        function(uint256[5] memory) pure returns (uint256) hasher
-    ) internal {
-        _update(self, leaf, self.zeroes[0], proofSiblings, proofPathIndices, hasher);
-=======
         address hasher,
         uint256 hasherLimit
     ) internal {
         _update(self, leaf, self.zeroes[0], proofSiblings, proofPathIndices, hasher, hasherLimit);
->>>>>>> d1528b52
     }
 
     /// @dev Verify if the path is correct and the leaf is part of the tree.
@@ -242,22 +200,14 @@
         uint256 leaf,
         uint256[4][] calldata proofSiblings,
         uint8[] calldata proofPathIndices,
-<<<<<<< HEAD
-        function(uint256[5] memory) pure returns (uint256) hasher
+        address hasher,
+        uint256 hasherLimit
     ) internal view returns (bool) {
         uint256 depth = self.depth;
 
-        if (proofPathIndices.length != depth || proofSiblings.length != depth) {
-=======
-        address hasher,
-        uint256 hasherLimit
-    ) internal view returns (bool) {
-        uint256 depth = self.depth;
-
         if (leaf >= hasherLimit) {
             revert ValueGreaterThanSnarkScalarField();
         } else if (proofPathIndices.length != depth || proofSiblings.length != depth) {
->>>>>>> d1528b52
             revert WrongMerkleProofPath();
         }
 
@@ -272,27 +222,13 @@
 
             for (uint8 j = 0; j < 5; ) {
                 if (j < proofPathIndices[i]) {
-<<<<<<< HEAD
-                    // require(
-                    //     proofSiblings[i][j] < SNARK_SCALAR_FIELD,
-                    //     "QuinaryIMT: sibling node must be < SNARK_SCALAR_FIELD"
-                    // );
-=======
                     require(proofSiblings[i][j] < hasherLimit, "QuinaryIMT: sibling node must be < hasherLimit");
->>>>>>> d1528b52
 
                     nodes[j] = proofSiblings[i][j];
                 } else if (j == proofPathIndices[i]) {
                     nodes[j] = hash;
                 } else {
-<<<<<<< HEAD
-                    // require(
-                    //     proofSiblings[i][j - 1] < SNARK_SCALAR_FIELD,
-                    //     "QuinaryIMT: sibling node must be < SNARK_SCALAR_FIELD"
-                    // );
-=======
                     require(proofSiblings[i][j - 1] < hasherLimit, "QuinaryIMT: sibling node must be < hasherLimit");
->>>>>>> d1528b52
 
                     nodes[j] = proofSiblings[i][j - 1];
                 }
@@ -302,11 +238,7 @@
                 }
             }
 
-<<<<<<< HEAD
-            hash = hasher(nodes);
-=======
             hash = IHasher(hasher).hash(nodes);
->>>>>>> d1528b52
 
             unchecked {
                 ++i;
